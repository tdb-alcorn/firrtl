--- conflicted
+++ resolved
@@ -159,8 +159,4 @@
 
 class FirrtlPropSpec extends PropSpec with PropertyChecks with FirrtlRunners with LazyLogging
 
-<<<<<<< HEAD
-class FirrtlFlatSpec extends FlatSpec with Matchers with FirrtlMatchers with LazyLogging
-=======
 class FirrtlFlatSpec extends FlatSpec with Matchers with FirrtlRunners with FirrtlMatchers with LazyLogging
->>>>>>> b2cd5135
