// See LICENSE for license details.

package firrtlTests

import firrtl._
import firrtl.ir.Circuit
import firrtl.Parser.IgnoreInfo
import firrtl.passes._
import firrtl.transforms._

class ConstantPropagationSpec extends FirrtlFlatSpec {
  def transforms = Seq(
      ToWorkingIR,
      ResolveKinds,
      InferTypes,
      ResolveGenders,
<<<<<<< HEAD
      new InferWidths(),
=======
      new InferWidths,
>>>>>>> 7e39ea8e
      new ConstantPropagation)
  protected def exec(input: String) = {
    transforms.foldLeft(CircuitState(parse(input), UnknownForm)) {
      (c: CircuitState, t: Transform) => t.runTransform(c)
    }.circuit.serialize
  }
}

class ConstantPropagationMultiModule extends ConstantPropagationSpec {
   "ConstProp" should "propagate constant inputs" in {
      val input =
"""circuit Top :
  module Child :
    input in0 : UInt<1>
    input in1 : UInt<1>
    output out : UInt<1>
    out <= and(in0, in1)
  module Top :
    input x : UInt<1>
    output z : UInt<1>
    inst c of Child
    c.in0 <= x
    c.in1 <= UInt<1>(1)
    z <= c.out
"""
      val check =
"""circuit Top :
  module Child :
    input in0 : UInt<1>
    input in1 : UInt<1>
    output out : UInt<1>
    out <= in0
  module Top :
    input x : UInt<1>
    output z : UInt<1>
    inst c of Child
    c.in0 <= x
    c.in1 <= UInt<1>(1)
    z <= c.out
"""
      (parse(exec(input))) should be (parse(check))
    }

   "ConstProp" should "propagate constant inputs ONLY if ALL instance inputs get the same value" in {
      def circuit(allSame: Boolean) =
s"""circuit Top :
  module Bottom :
    input in : UInt<1>
    output out : UInt<1>
    out <= in
  module Child :
    output out : UInt<1>
    inst b0 of Bottom
    b0.in <= UInt(1)
    out <= b0.out
  module Top :
    input x : UInt<1>
    output z : UInt<1>

    inst c of Child

    inst b0 of Bottom
    b0.in <= ${if (allSame) "UInt(1)" else "x"}
    inst b1 of Bottom
    b1.in <= UInt(1)

    z <= and(and(b0.out, b1.out), c.out)
"""
      val resultFromAllSame =
"""circuit Top :
  module Bottom :
    input in : UInt<1>
    output out : UInt<1>
    out <= UInt(1)
  module Child :
    output out : UInt<1>
    inst b0 of Bottom
    b0.in <= UInt(1)
    out <= UInt(1)
  module Top :
    input x : UInt<1>
    output z : UInt<1>
    inst c of Child
    inst b0 of Bottom
    b0.in <= UInt(1)
    inst b1 of Bottom
    b1.in <= UInt(1)
    z <= UInt(1)
"""
      (parse(exec(circuit(false)))) should be (parse(circuit(false)))
      (parse(exec(circuit(true)))) should be (parse(resultFromAllSame))
    }

   // =============================
   "ConstProp" should "do nothing on unrelated modules" in {
      val input =
"""circuit foo :
  module foo :
    input dummy : UInt<1>
    skip

  module bar :
    input dummy : UInt<1>
    skip
"""
      val check = input
      (parse(exec(input))) should be (parse(check))
   }

   // =============================
   "ConstProp" should "propagate module chains not connected to the top" in {
      val input =
"""circuit foo :
  module foo :
    input dummy : UInt<1>
    skip

  module bar1 :
    output out : UInt<1>
    inst one of baz1
    inst zero of baz0
    out <= or(one.test, zero.test)

  module bar0 :
    output out : UInt<1>
    inst one of baz1
    inst zero of baz0
    out <= and(one.test, zero.test)

  module baz1 :
    output test : UInt<1>
    test <= UInt<1>(1)
  module baz0 :
    output test : UInt<1>
    test <= UInt<1>(0)
"""
      val check =
"""circuit foo :
  module foo :
    input dummy : UInt<1>
    skip

  module bar1 :
    output out : UInt<1>
    inst one of baz1
    inst zero of baz0
    out <= UInt<1>(1)

  module bar0 :
    output out : UInt<1>
    inst one of baz1
    inst zero of baz0
    out <= UInt<1>(0)

  module baz1 :
    output test : UInt<1>
    test <= UInt<1>(1)
  module baz0 :
    output test : UInt<1>
    test <= UInt<1>(0)
"""
      (parse(exec(input))) should be (parse(check))
   }
}

// Tests the following cases for constant propagation:
//   1) Unsigned integers are always greater than or
//        equal to zero
//   2) Values are always smaller than a number greater
//        than their maximum value
//   3) Values are always greater than a number smaller
//        than their minimum value
class ConstantPropagationSingleModule extends ConstantPropagationSpec {
   // =============================
   "The rule x >= 0 " should " always be true if x is a UInt" in {
      val input =
"""circuit Top :
  module Top :
    input x : UInt<5>
    output y : UInt<1>
    y <= geq(x, UInt(0))
"""
      val check =
"""circuit Top :
  module Top :
    input x : UInt<5>
    output y : UInt<1>
    y <= UInt<1>("h1")
"""
      (parse(exec(input))) should be (parse(check))
   }

   // =============================
   "The rule x < 0 " should " never be true if x is a UInt" in {
      val input =
"""circuit Top :
  module Top :
    input x : UInt<5>
    output y : UInt<1>
    y <= lt(x, UInt(0))
"""
      val check =
"""circuit Top :
  module Top :
    input x : UInt<5>
    output y : UInt<1>
    y <= UInt<1>(0)
"""
      (parse(exec(input))) should be (parse(check))
   }

   // =============================
   "The rule 0 <= x " should " always be true if x is a UInt" in {
      val input =
"""circuit Top :
  module Top :
    input x : UInt<5>
    output y : UInt<1>
    y <= leq(UInt(0),x)
"""
      val check =
"""circuit Top :
  module Top :
    input x : UInt<5>
    output y : UInt<1>
    y <= UInt<1>(1)
"""
      (parse(exec(input))) should be (parse(check))
   }

   // =============================
   "The rule 0 > x " should " never be true if x is a UInt" in {
      val input =
"""circuit Top :
  module Top :
    input x : UInt<5>
    output y : UInt<1>
    y <= gt(UInt(0),x)
"""
      val check =
"""circuit Top :
  module Top :
    input x : UInt<5>
    output y : UInt<1>
    y <= UInt<1>(0)
"""
      (parse(exec(input))) should be (parse(check))
   }

   // =============================
   "The rule 1 < 3 " should " always be true" in {
      val input =
"""circuit Top :
  module Top :
    input x : UInt<5>
    output y : UInt<1>
    y <= lt(UInt(0),UInt(3))
"""
      val check =
"""circuit Top :
  module Top :
    input x : UInt<5>
    output y : UInt<1>
    y <= UInt<1>(1)
"""
      (parse(exec(input))) should be (parse(check))
   }

   // =============================
   "The rule x < 8 " should " always be true if x only has 3 bits" in {
      val input =
"""circuit Top :
  module Top :
    input x : UInt<3>
    output y : UInt<1>
    y <= lt(x,UInt(8))
"""
      val check =
"""circuit Top :
  module Top :
    input x : UInt<3>
    output y : UInt<1>
    y <= UInt<1>(1)
"""
      (parse(exec(input))) should be (parse(check))
   }

   // =============================
   "The rule x <= 7 " should " always be true if x only has 3 bits" in {
      val input =
"""circuit Top :
  module Top :
    input x : UInt<3>
    output y : UInt<1>
    y <= leq(x,UInt(7))
"""
      val check =
"""circuit Top :
  module Top :
    input x : UInt<3>
    output y : UInt<1>
    y <= UInt<1>(1)
"""
      (parse(exec(input))) should be (parse(check))
   }

   // =============================
   "The rule 8 > x" should " always be true if x only has 3 bits" in {
      val input =
"""circuit Top :
  module Top :
    input x : UInt<3>
    output y : UInt<1>
    y <= gt(UInt(8),x)
"""
      val check =
"""circuit Top :
  module Top :
    input x : UInt<3>
    output y : UInt<1>
    y <= UInt<1>(1)
"""
      (parse(exec(input))) should be (parse(check))
   }

   // =============================
   "The rule 7 >= x" should " always be true if x only has 3 bits" in {
      val input =
"""circuit Top :
  module Top :
    input x : UInt<3>
    output y : UInt<1>
    y <= geq(UInt(7),x)
"""
      val check =
"""circuit Top :
  module Top :
    input x : UInt<3>
    output y : UInt<1>
    y <= UInt<1>(1)
"""
      (parse(exec(input))) should be (parse(check))
   }

   // =============================
   "The rule 10 == 10" should " always be true" in {
      val input =
"""circuit Top :
  module Top :
    input x : UInt<3>
    output y : UInt<1>
    y <= eq(UInt(10),UInt(10))
"""
      val check =
"""circuit Top :
  module Top :
    input x : UInt<3>
    output y : UInt<1>
    y <= UInt<1>(1)
"""
      (parse(exec(input))) should be (parse(check))
   }

   // =============================
   "The rule x == z " should " not be true even if they have the same number of bits" in {
      val input =
"""circuit Top :
  module Top :
    input x : UInt<3>
    input z : UInt<3>
    output y : UInt<1>
    y <= eq(x,z)
"""
      val check =
"""circuit Top :
  module Top :
    input x : UInt<3>
    input z : UInt<3>
    output y : UInt<1>
    y <= eq(x,z)
"""
      (parse(exec(input))) should be (parse(check))
   }

   // =============================
   "The rule 10 != 10 " should " always be false" in {
      val input =
"""circuit Top :
  module Top :
    output y : UInt<1>
    y <= neq(UInt(10),UInt(10))
"""
      val check =
"""circuit Top :
  module Top :
    output y : UInt<1>
    y <= UInt(0)
"""
      (parse(exec(input))) should be (parse(check))
   }
   // =============================
   "The rule 1 >= 3 " should " always be false" in {
      val input =
"""circuit Top :
  module Top :
    input x : UInt<5>
    output y : UInt<1>
    y <= geq(UInt(1),UInt(3))
"""
      val check =
"""circuit Top :
  module Top :
    input x : UInt<5>
    output y : UInt<1>
    y <= UInt<1>(0)
"""
      (parse(exec(input))) should be (parse(check))
   }

   // =============================
   "The rule x >= 8 " should " never be true if x only has 3 bits" in {
      val input =
"""circuit Top :
  module Top :
    input x : UInt<3>
    output y : UInt<1>
    y <= geq(x,UInt(8))
"""
      val check =
"""circuit Top :
  module Top :
    input x : UInt<3>
    output y : UInt<1>
    y <= UInt<1>(0)
"""
      (parse(exec(input))) should be (parse(check))
   }

   // =============================
   "The rule x > 7 " should " never be true if x only has 3 bits" in {
      val input =
"""circuit Top :
  module Top :
    input x : UInt<3>
    output y : UInt<1>
    y <= gt(x,UInt(7))
"""
      val check =
"""circuit Top :
  module Top :
    input x : UInt<3>
    output y : UInt<1>
    y <= UInt<1>(0)
"""
      (parse(exec(input))) should be (parse(check))
   }

   // =============================
   "The rule 8 <= x" should " never be true if x only has 3 bits" in {
      val input =
"""circuit Top :
  module Top :
    input x : UInt<3>
    output y : UInt<1>
    y <= leq(UInt(8),x)
"""
      val check =
"""circuit Top :
  module Top :
    input x : UInt<3>
    output y : UInt<1>
    y <= UInt<1>(0)
"""
      (parse(exec(input))) should be (parse(check))
   }

   // =============================
   "The rule 7 < x" should " never be true if x only has 3 bits" in {
      val input =
"""circuit Top :
  module Top :
    input x : UInt<3>
    output y : UInt<1>
    y <= lt(UInt(7),x)
"""
      val check =
"""circuit Top :
  module Top :
    input x : UInt<3>
    output y : UInt<1>
    y <= UInt<1>(0)
"""
      (parse(exec(input))) should be (parse(check))
   }

   // =============================
   "ConstProp" should "work across wires" in {
      val input =
"""circuit Top :
  module Top :
    input x : UInt<1>
    output y : UInt<1>
    wire z : UInt<1>
    y <= z
    z <= mux(x, UInt<1>(0), UInt<1>(0))
"""
      val check =
"""circuit Top :
  module Top :
    input x : UInt<1>
    output y : UInt<1>
    wire z : UInt<1>
    y <= UInt<1>(0)
    z <= UInt<1>(0)
"""
      (parse(exec(input))) should be (parse(check))
   }

   // =============================
   "ConstProp" should "swap named nodes with temporary nodes that drive them" in {
      val input =
"""circuit Top :
  module Top :
    input x : UInt<1>
    input y : UInt<1>
    output z : UInt<1>
    node _T_1 = and(x, y)
    node n = _T_1
    z <= and(n, x)
"""
      val check =
"""circuit Top :
  module Top :
    input x : UInt<1>
    input y : UInt<1>
    output z : UInt<1>
    node n = and(x, y)
    node _T_1 = n
    z <= and(n, x)
"""
      (parse(exec(input))) should be (parse(check))
   }

   // =============================
   "ConstProp" should "swap named nodes with temporary wires that drive them" in {
      val input =
"""circuit Top :
  module Top :
    input x : UInt<1>
    input y : UInt<1>
    output z : UInt<1>
    wire _T_1 : UInt<1>
    node n = _T_1
    z <= n
    _T_1 <= and(x, y)
"""
      val check =
"""circuit Top :
  module Top :
    input x : UInt<1>
    input y : UInt<1>
    output z : UInt<1>
    wire n : UInt<1>
    node _T_1 = n
    z <= n
    n <= and(x, y)
"""
      (parse(exec(input))) should be (parse(check))
   }

   // =============================
   "ConstProp" should "swap named nodes with temporary registers that drive them" in {
      val input =
"""circuit Top :
  module Top :
    input clock : Clock
    input x : UInt<1>
    output z : UInt<1>
    reg _T_1 : UInt<1>, clock with : (reset => (UInt<1>(0), _T_1))
    node n = _T_1
    z <= n
    _T_1 <= x
"""
      val check =
"""circuit Top :
  module Top :
    input clock : Clock
    input x : UInt<1>
    output z : UInt<1>
    reg n : UInt<1>, clock with : (reset => (UInt<1>(0), n))
    node _T_1 = n
    z <= n
    n <= x
"""
      (parse(exec(input))) should be (parse(check))
   }

   // =============================
   "ConstProp" should "only swap a given name with one other name" in {
      val input =
"""circuit Top :
  module Top :
    input x : UInt<1>
    input y : UInt<1>
    output z : UInt<3>
    node _T_1 = add(x, y)
    node n = _T_1
    node m = _T_1
    z <= add(n, m)
"""
      val check =
"""circuit Top :
  module Top :
    input x : UInt<1>
    input y : UInt<1>
    output z : UInt<3>
    node n = add(x, y)
    node _T_1 = n
    node m = n
    z <= add(n, n)
"""
      (parse(exec(input))) should be (parse(check))
   }

   "ConstProp" should "NOT swap wire names with node names" in {
      val input =
"""circuit Top :
  module Top :
    input clock : Clock
    input x : UInt<1>
    input y : UInt<1>
    output z : UInt<1>
    wire hit : UInt<1>
    node _T_1 = or(x, y)
    node _T_2 = eq(_T_1, UInt<1>(1))
    hit <= _T_2
    z <= hit
"""
      val check =
"""circuit Top :
  module Top :
    input clock : Clock
    input x : UInt<1>
    input y : UInt<1>
    output z : UInt<1>
    wire hit : UInt<1>
    node _T_1 = or(x, y)
    node _T_2 = _T_1
    hit <= or(x, y)
    z <= hit
"""
      (parse(exec(input))) should be (parse(check))
   }

   "ConstProp" should "propagate constant outputs" in {
      val input =
"""circuit Top :
  module Child :
    output out : UInt<1>
    out <= UInt<1>(0)
  module Top :
    input x : UInt<1>
    output z : UInt<1>
    inst c of Child
    z <= and(x, c.out)
"""
      val check =
"""circuit Top :
  module Child :
    output out : UInt<1>
    out <= UInt<1>(0)
  module Top :
    input x : UInt<1>
    output z : UInt<1>
    inst c of Child
    z <= UInt<1>(0)
"""
      (parse(exec(input))) should be (parse(check))
    }

   "ConstProp" should "propagate constant addition" in {
    val input =
      """circuit Top :
        |  module Top :
        |    input x : UInt<5>
        |    output z : UInt<5>
        |    node _T_1 = add(UInt<5>("h0"), UInt<5>("h1"))
        |    node _T_2 = add(_T_1, UInt<5>("h2"))
        |    z <= add(x, _T_2)
      """.stripMargin
    val check =
      """circuit Top :
        |  module Top :
        |    input x : UInt<5>
        |    output z : UInt<5>
        |    node _T_1 = UInt<6>("h1")
        |    node _T_2 = UInt<7>("h3")
        |    z <= add(x, UInt<7>("h3"))
      """.stripMargin
    (parse(exec(input))) should be(parse(check))
  }

   "ConstProp" should "propagate addition with zero" in {
    val input =
      """circuit Top :
        |  module Top :
        |    input x : UInt<5>
        |    output z : UInt<5>
        |    z <= add(x, UInt<5>("h0"))
      """.stripMargin
    val check =
      """circuit Top :
        |  module Top :
        |    input x : UInt<5>
        |    output z : UInt<5>
        |    z <= pad(x, 6)
      """.stripMargin
    (parse(exec(input))) should be(parse(check))
  }

  // Optimizing this mux gives: z <= pad(UInt<2>(0), 4)
  // Thus this checks that we then optimize that pad
  "ConstProp" should "optimize nested Expressions" in {
    val input =
      """circuit Top :
        |  module Top :
        |    output z : UInt<4>
        |    z <= mux(UInt(1), UInt<2>(0), UInt<4>(0))
      """.stripMargin
    val check =
      """circuit Top :
        |  module Top :
        |    output z : UInt<4>
        |    z <= UInt<4>("h0")
      """.stripMargin
    (parse(exec(input))) should be(parse(check))
  }
}

// More sophisticated tests of the full compiler
class ConstantPropagationIntegrationSpec extends LowTransformSpec {
  def transform = new LowFirrtlOptimization

  "ConstProp" should "NOT optimize across dontTouch on nodes" in {
      val input =
        """circuit Top :
          |  module Top :
          |    input x : UInt<1>
          |    output y : UInt<1>
          |    node z = x
          |    y <= z""".stripMargin
      val check = input
    execute(input, check, Seq(dontTouch("Top.z")))
  }

  "ConstProp" should "NOT optimize across dontTouch on registers" in {
      val input =
        """circuit Top :
          |  module Top :
          |    input clk : Clock
          |    input reset : UInt<1>
          |    output y : UInt<1>
          |    reg z : UInt<1>, clk
          |    y <= z
          |    z <= mux(reset, UInt<1>("h0"), z)""".stripMargin
      val check = input
    execute(input, check, Seq(dontTouch("Top.z")))
  }


  it should "NOT optimize across dontTouch on wires" in {
      val input =
        """circuit Top :
          |  module Top :
          |    input x : UInt<1>
          |    output y : UInt<1>
          |    wire z : UInt<1>
          |    y <= z
          |    z <= x""".stripMargin
      val check =
        """circuit Top :
          |  module Top :
          |    input x : UInt<1>
          |    output y : UInt<1>
          |    node z = x
          |    y <= z""".stripMargin
    execute(input, check, Seq(dontTouch("Top.z")))
  }

  it should "NOT optimize across dontTouch on output ports" in {
    val input =
      """circuit Top :
         |  module Child :
         |    output out : UInt<1>
         |    out <= UInt<1>(0)
         |  module Top :
         |    input x : UInt<1>
         |    output z : UInt<1>
         |    inst c of Child
         |    z <= and(x, c.out)""".stripMargin
      val check = input
    execute(input, check, Seq(dontTouch("Child.out")))
  }

  it should "NOT optimize across dontTouch on input ports" in {
    val input =
      """circuit Top :
         |  module Child :
         |    input in0 : UInt<1>
         |    input in1 : UInt<1>
         |    output out : UInt<1>
         |    out <= and(in0, in1)
         |  module Top :
         |    input x : UInt<1>
         |    output z : UInt<1>
         |    inst c of Child
         |    z <= c.out
         |    c.in0 <= x
         |    c.in1 <= UInt<1>(1)""".stripMargin
      val check = input
    execute(input, check, Seq(dontTouch("Child.in1")))
  }

  it should "still propagate constants even when there is name swapping" in {
      val input =
        """circuit Top :
          |  module Top :
          |    input x : UInt<1>
          |    input y : UInt<1>
          |    output z : UInt<1>
          |    node _T_1 = and(and(x, y), UInt<1>(0))
          |    node n = _T_1
          |    z <= n""".stripMargin
      val check =
        """circuit Top :
          |  module Top :
          |    input x : UInt<1>
          |    input y : UInt<1>
          |    output z : UInt<1>
          |    z <= UInt<1>(0)""".stripMargin
    execute(input, check, Seq.empty)
  }

  it should "pad constant connections to wires when propagating" in {
      val input =
        """circuit Top :
          |  module Top :
          |    output z : UInt<16>
          |    wire w : { a : UInt<8>, b : UInt<8> }
          |    w.a <= UInt<2>("h3")
          |    w.b <= UInt<2>("h3")
          |    z <= cat(w.a, w.b)""".stripMargin
      val check =
        """circuit Top :
          |  module Top :
          |    output z : UInt<16>
          |    z <= UInt<16>("h303")""".stripMargin
    execute(input, check, Seq.empty)
  }

  it should "pad constant connections to registers when propagating" in {
      val input =
        """circuit Top :
          |  module Top :
          |    input clock : Clock
          |    output z : UInt<16>
          |    reg r : { a : UInt<8>, b : UInt<8> }, clock
          |    r.a <= UInt<2>("h3")
          |    r.b <= UInt<2>("h3")
          |    z <= cat(r.a, r.b)""".stripMargin
      val check =
        """circuit Top :
          |  module Top :
          |    input clock : Clock
          |    output z : UInt<16>
          |    z <= UInt<16>("h303")""".stripMargin
    execute(input, check, Seq.empty)
  }

  it should "pad zero when constant propping a register replaced with zero" in {
      val input =
        """circuit Top :
          |  module Top :
          |    input clock : Clock
          |    output z : UInt<16>
          |    reg r : UInt<8>, clock
          |    r <= or(r, UInt(0))
          |    node n = UInt("hab")
          |    z <= cat(n, r)""".stripMargin
      val check =
        """circuit Top :
          |  module Top :
          |    input clock : Clock
          |    output z : UInt<16>
          |    z <= UInt<16>("hab00")""".stripMargin
    execute(input, check, Seq.empty)
  }

  it should "pad constant connections to outputs when propagating" in {
      val input =
        """circuit Top :
          |  module Child :
          |    output x : UInt<8>
          |    x <= UInt<2>("h3")
          |  module Top :
          |    output z : UInt<16>
          |    inst c of Child
          |    z <= cat(UInt<2>("h3"), c.x)""".stripMargin
      val check =
        """circuit Top :
          |  module Top :
          |    output z : UInt<16>
          |    z <= UInt<16>("h303")""".stripMargin
    execute(input, check, Seq.empty)
  }

  it should "pad constant connections to submodule inputs when propagating" in {
      val input =
        """circuit Top :
          |  module Child :
          |    input x : UInt<8>
          |    output y : UInt<16>
          |    y <= cat(UInt<2>("h3"), x)
          |  module Top :
          |    output z : UInt<16>
          |    inst c of Child
          |    c.x <= UInt<2>("h3")
          |    z <= c.y""".stripMargin
      val check =
        """circuit Top :
          |  module Top :
          |    output z : UInt<16>
          |    z <= UInt<16>("h303")""".stripMargin
    execute(input, check, Seq.empty)
  }

  it should "remove pads if the width is <= the width of the argument" in {
    def input(w: Int) =
     s"""circuit Top :
        |  module Top :
        |    input x : UInt<8>
        |    output z : UInt<8>
        |    z <= pad(x, $w)""".stripMargin
    val check =
      """circuit Top :
        |  module Top :
        |    input x : UInt<8>
        |    output z : UInt<8>
        |    z <= x""".stripMargin
    execute(input(6), check, Seq.empty)
    execute(input(8), check, Seq.empty)
  }


  "Registers with no reset or connections" should "be replaced with constant zero" in {
      val input =
        """circuit Top :
          |  module Top :
          |    input clock : Clock
          |    output z : UInt<8>
          |    reg r : UInt<8>, clock
          |    z <= r""".stripMargin
      val check =
        """circuit Top :
          |  module Top :
          |    input clock : Clock
          |    output z : UInt<8>
          |    z <= UInt<8>(0)""".stripMargin
    execute(input, check, Seq.empty)
  }

  "Registers with ONLY constant reset" should "be replaced with that constant" in {
      val input =
        """circuit Top :
          |  module Top :
          |    input clock : Clock
          |    input reset : UInt<1>
          |    output z : UInt<8>
          |    reg r : UInt<8>, clock with : (reset => (reset, UInt<4>("hb")))
          |    z <= r""".stripMargin
      val check =
        """circuit Top :
          |  module Top :
          |    input clock : Clock
          |    input reset : UInt<1>
          |    output z : UInt<8>
          |    z <= UInt<8>("hb")""".stripMargin
    execute(input, check, Seq.empty)
  }

  "Registers async reset and a constant connection" should "NOT be removed" in {
      val input =
        """circuit Top :
          |  module Top :
          |    input clock : Clock
          |    input reset : AsyncReset
          |    input en : UInt<1>
          |    output z : UInt<8>
          |    reg r : UInt<8>, clock with : (reset => (reset, UInt<4>("hb")))
          |    when en :
          |      r <= UInt<4>("h0")
          |    z <= r""".stripMargin
      val check =
        """circuit Top :
          |  module Top :
          |    input clock : Clock
          |    input reset : AsyncReset
          |    input en : UInt<1>
          |    output z : UInt<8>
          |    reg r : UInt<8>, clock with :
          |      reset => (reset, UInt<8>("hb"))
          |    z <= r
          |    r <= mux(en, UInt<8>("h0"), r)""".stripMargin
    execute(input, check, Seq.empty)
  }

  "Registers with constant reset and connection to the same constant" should "be replaced with that constant" in {
      val input =
        """circuit Top :
          |  module Top :
          |    input clock : Clock
          |    input reset : UInt<1>
          |    input cond : UInt<1>
          |    output z : UInt<8>
          |    reg r : UInt<8>, clock with : (reset => (reset, UInt<4>("hb")))
          |    when cond :
          |      r <= UInt<4>("hb")
          |    z <= r""".stripMargin
      val check =
        """circuit Top :
          |  module Top :
          |    input clock : Clock
          |    input reset : UInt<1>
          |    input cond : UInt<1>
          |    output z : UInt<8>
          |    z <= UInt<8>("hb")""".stripMargin
    execute(input, check, Seq.empty)
  }

  "A register with constant reset and all connection to either itself or the same constant" should "be replaced with that constant" in {
      val input =
        """circuit Top :
          |  module Top :
          |    input clock : Clock
          |    input reset : UInt<1>
          |    input cmd : UInt<3>
          |    output z : UInt<8>
          |    reg r : UInt<8>, clock with : (reset => (reset, UInt<4>("h7")))
          |    r <= r
          |    when eq(cmd, UInt<3>("h0")) :
          |      r <= UInt<3>("h7")
          |    else :
          |      when eq(cmd, UInt<3>("h1")) :
          |        r <= r
          |      else :
          |        when eq(cmd, UInt<3>("h2")) :
          |          r <= UInt<4>("h7")
          |        else :
          |          r <= r
          |    z <= r""".stripMargin
      val check =
        """circuit Top :
          |  module Top :
          |    input clock : Clock
          |    input reset : UInt<1>
          |    input cmd : UInt<3>
          |    output z : UInt<8>
          |    z <= UInt<8>("h7")""".stripMargin
    execute(input, check, Seq.empty)
  }

  "Registers with ONLY constant connection" should "be replaced with that constant" in {
      val input =
        """circuit Top :
          |  module Top :
          |    input clock : Clock
          |    input reset : UInt<1>
          |    output z : SInt<8>
          |    reg r : SInt<8>, clock
          |    r <= SInt<4>(-5)
          |    z <= r""".stripMargin
      val check =
        """circuit Top :
          |  module Top :
          |    input clock : Clock
          |    input reset : UInt<1>
          |    output z : SInt<8>
          |    z <= SInt<8>(-5)""".stripMargin
    execute(input, check, Seq.empty)
  }

  "Registers with identical constant reset and connection" should "be replaced with that constant" in {
      val input =
        """circuit Top :
          |  module Top :
          |    input clock : Clock
          |    input reset : UInt<1>
          |    output z : UInt<8>
          |    reg r : UInt<8>, clock with : (reset => (reset, UInt<4>("hb")))
          |    r <= UInt<4>("hb")
          |    z <= r""".stripMargin
      val check =
        """circuit Top :
          |  module Top :
          |    input clock : Clock
          |    input reset : UInt<1>
          |    output z : UInt<8>
          |    z <= UInt<8>("hb")""".stripMargin
    execute(input, check, Seq.empty)
  }

  "Connections to a node reference" should "be replaced with the rhs of that node" in {
      val input =
        """circuit Top :
          |  module Top :
          |    input a : UInt<8>
          |    input b : UInt<8>
          |    input c : UInt<1>
          |    output z : UInt<8>
          |    node x = mux(c, a, b)
          |    z <= x""".stripMargin
      val check =
        """circuit Top :
          |  module Top :
          |    input a : UInt<8>
          |    input b : UInt<8>
          |    input c : UInt<1>
          |    output z : UInt<8>
          |    z <= mux(c, a, b)""".stripMargin
    execute(input, check, Seq.empty)
  }

  "Registers connected only to themselves" should "be replaced with zero" in {
      val input =
        """circuit Top :
          |  module Top :
          |    input clock : Clock
          |    output a : UInt<8>
          |    reg ra : UInt<8>, clock
          |    ra <= ra
          |    a <= ra
          |""".stripMargin
      val check =
        """circuit Top :
          |  module Top :
          |    input clock : Clock
          |    output a : UInt<8>
          |    a <= UInt<8>(0)
          |""".stripMargin
    execute(input, check, Seq.empty)
  }

  "Registers connected only to themselves from constant propagation" should "be replaced with zero" in {
      val input =
        """circuit Top :
          |  module Top :
          |    input clock : Clock
          |    output a : UInt<8>
          |    reg ra : UInt<8>, clock
          |    ra <= or(ra, UInt(0))
          |    a <= ra
          |""".stripMargin
      val check =
        """circuit Top :
          |  module Top :
          |    input clock : Clock
          |    output a : UInt<8>
          |    a <= UInt<8>(0)
          |""".stripMargin
    execute(input, check, Seq.empty)
  }

  "Temporary named port" should "not be declared as a node" in {
    val input =
      """circuit Top :
        |  module Top :
        |    input _T_61 : UInt<1>
        |    output z : UInt<1>
        |    node a = _T_61
        |    z <= a""".stripMargin
    val check =
      """circuit Top :
        |  module Top :
        |    input _T_61 : UInt<1>
        |    output z : UInt<1>
        |    z <= _T_61""".stripMargin
    execute(input, check, Seq.empty)
  }

  behavior of "ConstProp"

  it should "optimize shl of constants" in {
    val input =
      """circuit Top :
        |  module Top :
        |    output z : UInt<7>
        |    z <= shl(UInt(5), 4)
      """.stripMargin
    val check =
      """circuit Top :
        |  module Top :
        |    output z : UInt<7>
        |    z <= UInt<7>("h50")
      """.stripMargin
    execute(input, check, Seq.empty)
  }

  it should "optimize shr of constants" in {
    val input =
      """circuit Top :
        |  module Top :
        |    output z : UInt<1>
        |    z <= shr(UInt(5), 2)
      """.stripMargin
    val check =
      """circuit Top :
        |  module Top :
        |    output z : UInt<1>
        |    z <= UInt<1>("h1")
      """.stripMargin
    execute(input, check, Seq.empty)
  }

  // Due to #866, we need dshl optimized away or it'll become a dshlw and error in parsing
  // Include cat to verify width is correct
  it should "optimize dshl of constant" in {
    val input =
      """circuit Top :
        |  module Top :
        |    output z : UInt<8>
        |    node n = dshl(UInt<1>(0), UInt<2>(0))
        |    z <= cat(UInt<4>("hf"), n)
      """.stripMargin
    val check =
      """circuit Top :
        |  module Top :
        |    output z : UInt<8>
        |    z <= UInt<8>("hf0")
      """.stripMargin
    execute(input, check, Seq.empty)
  }

  // Include cat and constants to verify width is correct
  it should "optimize dshr of constant" in {
    val input =
      """circuit Top :
        |  module Top :
        |    output z : UInt<8>
        |    node n = dshr(UInt<4>(0), UInt<2>(2))
        |    z <= cat(UInt<4>("hf"), n)
      """.stripMargin
    val check =
      """circuit Top :
        |  module Top :
        |    output z : UInt<8>
        |    z <= UInt<8>("hf0")
      """.stripMargin
    execute(input, check, Seq.empty)
  }
}


class ConstantPropagationEquivalenceSpec extends FirrtlFlatSpec {
  private val srcDir = "/constant_propagation_tests"
  private val transforms = Seq(new ConstantPropagation)

  "anything added to zero" should "be equal to itself" in {
    val input =
      s"""circuit AddZero :
         |  module AddZero :
         |    input in : UInt<5>
         |    output out1 : UInt<6>
         |    output out2 : UInt<6>
         |    out1 <= add(in, UInt<5>("h0"))
         |    out2 <= add(UInt<5>("h0"), in)""".stripMargin
    firrtlEquivalenceTest(input, transforms)
  }

  "constants added together" should "be propagated" in {
    val input =
      s"""circuit AddLiterals :
         |  module AddLiterals :
         |    input uin : UInt<5>
         |    input sin : SInt<5>
         |    output uout : UInt<6>
         |    output sout : SInt<6>
         |    node uconst = add(UInt<5>("h1"), UInt<5>("h2"))
         |    uout <= add(uconst, uin)
         |    node sconst = add(SInt<5>("h1"), SInt<5>("h-1"))
         |    sout <= add(sconst, sin)""".stripMargin
    firrtlEquivalenceTest(input, transforms)
  }

  "UInt addition" should "have the correct widths" in {
    val input =
      s"""circuit WidthsAddUInt :
         |  module WidthsAddUInt :
         |    input in : UInt<3>
         |    output out1 : UInt<10>
         |    output out2 : UInt<10>
         |    wire temp : UInt<5>
         |    temp <= add(in, UInt<1>("h0"))
         |    out1 <= cat(temp, temp)
         |    node const = add(UInt<4>("h1"), UInt<3>("h2"))
         |    out2 <= cat(const, const)""".stripMargin
    firrtlEquivalenceTest(input, transforms)
  }

  "SInt addition" should "have the correct widths" in {
    val input =
      s"""circuit WidthsAddSInt :
         |  module WidthsAddSInt :
         |    input in : SInt<3>
         |    output out1 : UInt<10>
         |    output out2 : UInt<10>
         |    wire temp : SInt<5>
         |    temp <= add(in, SInt<7>("h0"))
         |    out1 <= cat(temp, temp)
         |    node const = add(SInt<4>("h1"), SInt<3>("h-2"))
         |    out2 <= cat(const, const)""".stripMargin
    firrtlEquivalenceTest(input, transforms)
  }

  "addition by zero width wires" should "have the correct widths" in {
    val input =
      s"""circuit ZeroWidthAdd:
         |  module ZeroWidthAdd:
         |    input x: UInt<0>
         |    output y: UInt<7>
         |    node temp = add(x, UInt<9>("h0"))
         |    y <= cat(temp, temp)""".stripMargin
    firrtlEquivalenceTest(input, transforms)
  }

  "tail of constants" should "be propagated" in {
    val input =
      s"""circuit TailTester :
         |  module TailTester :
         |    output out : UInt<1>
         |    node temp = add(UInt<1>("h00"), UInt<5>("h017"))
         |    node tail_temp = tail(temp, 1)
         |    out <= tail_temp""".stripMargin
    firrtlEquivalenceTest(input, transforms)
  }

  "head of constants" should "be propagated" in {
    val input =
      s"""circuit TailTester :
         |  module TailTester :
         |    output out : UInt<1>
         |    node temp = add(UInt<1>("h00"), UInt<5>("h017"))
         |    node head_temp = head(temp, 3)
         |    out <= head_temp""".stripMargin
    firrtlEquivalenceTest(input, transforms)
  }
}<|MERGE_RESOLUTION|>--- conflicted
+++ resolved
@@ -9,16 +9,12 @@
 import firrtl.transforms._
 
 class ConstantPropagationSpec extends FirrtlFlatSpec {
-  def transforms = Seq(
+  val transforms = Seq(
       ToWorkingIR,
       ResolveKinds,
       InferTypes,
       ResolveGenders,
-<<<<<<< HEAD
-      new InferWidths(),
-=======
       new InferWidths,
->>>>>>> 7e39ea8e
       new ConstantPropagation)
   protected def exec(input: String) = {
     transforms.foldLeft(CircuitState(parse(input), UnknownForm)) {
