--- conflicted
+++ resolved
@@ -14,7 +14,7 @@
       (c: CircuitState, p: Transform) => p.runTransform(c)
     }.circuit
     val lines = c.serialize.split("\n") map normalized
-    //println(c.serialize)
+    println(c.serialize)
 
     expected foreach { e =>
       lines should contain(e)
@@ -30,18 +30,14 @@
       CheckTypes,
       ResolveGenders,
       CheckGenders,
-<<<<<<< HEAD
-      new InferWidths(),
-=======
-      new InferWidths,
->>>>>>> 7e39ea8e
-      CheckWidths,
-      ConvertFixedToSInt)
-    val input =
-      """circuit Unit :
-        |  module Unit :
-        |    input a : Fixed<10><<2>>
-        |    input b : Fixed<10><<0>>
+      new InferWidths,
+      CheckWidths,
+      ConvertFixedToSInt)
+    val input =
+      """circuit Unit :
+        |  module Unit :
+        |    input a : Fixed<10><<2>>
+        |    input b : Fixed<10>
         |    input c : Fixed<4><<3>>
         |    output d : Fixed<<5>>
         |    d <= add(a, add(b, c))""".stripMargin
@@ -64,18 +60,14 @@
       CheckTypes,
       ResolveGenders,
       CheckGenders,
-<<<<<<< HEAD
-      new InferWidths(),
-=======
-      new InferWidths,
->>>>>>> 7e39ea8e
-      CheckWidths,
-      ConvertFixedToSInt)
-    val input =
-      """circuit Unit :
-        |  module Unit :
-        |    input a : Fixed<10><<2>>
-        |    input b : Fixed<10><<0>>
+      new InferWidths,
+      CheckWidths,
+      ConvertFixedToSInt)
+    val input =
+      """circuit Unit :
+        |  module Unit :
+        |    input a : Fixed<10><<2>>
+        |    input b : Fixed<10>
         |    input c : Fixed<4><<3>>
         |    output d : Fixed<<5>>
         |    d <- add(a, add(b, c))""".stripMargin
@@ -99,11 +91,7 @@
       CheckTypes,
       ResolveGenders,
       CheckGenders,
-<<<<<<< HEAD
-      new InferWidths(),
-=======
-      new InferWidths,
->>>>>>> 7e39ea8e
+      new InferWidths,
       CheckWidths,
       ConvertFixedToSInt)
     val input =
@@ -130,11 +118,7 @@
       CheckTypes,
       ResolveGenders,
       CheckGenders,
-<<<<<<< HEAD
-      new InferWidths(),
-=======
-      new InferWidths,
->>>>>>> 7e39ea8e
+      new InferWidths,
       CheckWidths,
       ConvertFixedToSInt)
     val input =
@@ -161,11 +145,7 @@
       CheckTypes,
       ResolveGenders,
       CheckGenders,
-<<<<<<< HEAD
-      new InferWidths(),
-=======
-      new InferWidths,
->>>>>>> 7e39ea8e
+      new InferWidths,
       CheckWidths,
       ConvertFixedToSInt)
     val input =
@@ -201,7 +181,7 @@
     class CheckChirrtlTransform extends SeqTransform {
       def inputForm = ChirrtlForm
       def outputForm = ChirrtlForm
-      def transforms = Seq(passes.CheckHighForm)
+      val transforms = Seq(passes.CheckChirrtl)
     }
 
     val chirrtlTransform = new CheckChirrtlTransform
@@ -217,11 +197,7 @@
       CheckTypes,
       ResolveGenders,
       CheckGenders,
-<<<<<<< HEAD
-      new InferWidths(),
-=======
-      new InferWidths,
->>>>>>> 7e39ea8e
+      new InferWidths,
       CheckWidths,
       ConvertFixedToSInt)
     val input =
